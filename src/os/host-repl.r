--- conflicted
+++ resolved
@@ -178,7 +178,6 @@
     RE_SCAN_EXTRA (2002)
     RE_SCAN_MISMATCH (2003)
 ][
-<<<<<<< HEAD
     ; REPL is an external object for skinning the behaviour & appearance
     ;
     ; /cycle - updates internal counter and loads repl-skin on first rotation (ie. once)
@@ -186,10 +185,7 @@
     repl: system/repl
     repl/cycle
 
-    source: copy "" ;-- source code potentially built of multiple lines
-=======
     source: copy {} ;-- source code potentially built of multiple lines
->>>>>>> d2a7a3d5
 
     ; The LOADed and bound code.  It's initialized to empty block so that if
     ; there is no input text (just newline at a prompt) , it will be treated
@@ -279,19 +275,8 @@
 
             if error/code = RE_SCAN_MISSING [
                 ;
-<<<<<<< HEAD
-                print/only ["^{" space space space]
-
-                append source newline
-                continue ]
-
-            2001 [
-                ; Often a missing bracket (again, imperfect error
-                ; that could be improved.)
-=======
                 ; !!! Error message tells you what's missing, not what's open
                 ; and needs to be closed.  Invert the symbol.
->>>>>>> d2a7a3d5
                 ;
                 unclosed: switch error/arg1 [
                     "}" ["{"]

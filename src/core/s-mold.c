--- conflicted
+++ resolved
@@ -878,11 +878,7 @@
 
     // Mold all non-UNSET! entries
     mold->indent++;
-<<<<<<< HEAD
-    for (val = ARRAY_HEAD(mapser); NOT_END(val) && NOT_END(val+1); val += 2) {
-=======
     for (val = ARR_HEAD(mapser); NOT_END(val) && NOT_END(val+1); val += 2) {
->>>>>>> 35aed011
         if (!IS_UNSET(val + 1)) {
             if (molded) New_Indented_Line(mold);
             Emit(mold,

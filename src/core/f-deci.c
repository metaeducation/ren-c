/***********************************************************************
**
**  REBOL [R3] Language Interpreter and Run-time Environment
**
**  Copyright 2012 REBOL Technologies
**  REBOL is a trademark of REBOL Technologies
**
**  Licensed under the Apache License, Version 2.0 (the "License");
**  you may not use this file except in compliance with the License.
**  You may obtain a copy of the License at
**
**  http://www.apache.org/licenses/LICENSE-2.0
**
**  Unless required by applicable law or agreed to in writing, software
**  distributed under the License is distributed on an "AS IS" BASIS,
**  WITHOUT WARRANTIES OR CONDITIONS OF ANY KIND, either express or implied.
**  See the License for the specific language governing permissions and
**  limitations under the License.
**
************************************************************************
**
**  Module:  f-deci.c
**  Summary: extended precision arithmetic functions
**  Section: functional
**  Author:  Ladislav Mecir for REBOL Technologies
**  Notes:
**    Deci significands are 87-bit long, unsigned, unnormalized, stored in
**    little endian order. (Maximal deci significand is 1e26 - 1, i.e. 26
**    nines)
**
**    Sign is one-bit, 1 means nonpositive, 0 means nonnegative.
**
**    Exponent is 8-bit, unbiased.
**
**    Functions may be inlined (especially the ones marked by INLINE).
**    64-bit and/or double arithmetic used where they bring advantage.
**
***********************************************************************/

#include "sys-core.h"
#include "sys-deci-funcs.h"
#include "sys-dec-to-char.h"

#ifndef TEST_MODE
#define OVERFLOW_ERROR Trap0(RE_OVERFLOW)
#define DIVIDE_BY_ZERO_ERROR Trap0(RE_ZERO_DIVIDE)
#endif

#define IS_DIGIT(c) ((c) >= '0' && (c) <= '9')

#define MASK32(i) (REBCNT)(i)

#define two_to_32 4294967296.0
#define two_to_32l 4294967296.0l

/* useful deci constants */
static const deci deci_zero = {0u, 0u, 0u, 0u, 0};
static const deci deci_one = {1u, 0u, 0u, 0u, 0};
static const deci deci_minus_one = {1u, 0u, 0u, 1u, 0};
/* end of deci constants */

static const REBCNT min_int64_t_as_deci[] = {0u, 0x80000000u, 0u};

/*
	Compare significand a and significand b;
	-1 means a < b;
	0 means a = b;
	1 means a > b;
*/
INLINE REBINT m_cmp (REBINT n, const REBCNT a[], const REBCNT b[]) {
	REBINT i;
	for (i = n - 1; i >= 0; i--)
		if (a[i] != b[i]) return a[i] < b[i] ? -1 : 1;
	return 0;
}

INLINE REBFLG m_is_zero (REBINT n, const REBCNT a[]) {
	REBINT i;
	for (i = 0; (i < n) && (a[i] == 0); i++);
	return i == n;
}

/* unnormalized powers of ten */
static const REBCNT P[][3] = {
	{1u, 0u, 0u},							/* 1e0 */
	{10u, 0u, 0u},							/* 1e1 */
	{100u, 0u, 0u},							/* 1e2 */
	{1000u, 0u, 0u},						/* 1e3 */
	{10000u, 0u, 0u},						/* 1e4 */
	{100000u, 0u, 0u},						/* 1e5 */
	{1000000u, 0u, 0u},						/* 1e6 */
	{10000000u, 0u, 0u},					/* 1e7 */
	{100000000u, 0u, 0u},					/* 1e8 */
	{1000000000u, 0u, 0u},					/* 1e9 */
	{1410065408u, 2u, 0u},					/* 1e10 */
	{1215752192u, 23u, 0u},					/* 1e11 */
	{3567587328u, 232u, 0u},				/* 1e12 */
	{1316134912u, 2328u, 0u},				/* 1e13 */
	{276447232u, 23283u, 0u},				/* 1e14 */
	{2764472320u, 232830u, 0u},				/* 1e15 */
	{1874919424u, 2328306u, 0u},			/* 1e16 */
	{1569325056u, 23283064u, 0u},			/* 1e17 */
	{2808348672u, 232830643u, 0u},			/* 1e18 */
	{2313682944u, 2328306436u, 0u},			/* 1e19 */
	{1661992960u, 1808227885u, 5u},			/* 1e20 */
	{3735027712u, 902409669u, 54u},			/* 1e21 */
	{2990538752u, 434162106u, 542u},		/* 1e22 */
	{4135583744u, 46653770u, 5421u},		/* 1e23 */
	{2701131776u, 466537709u, 54210u},		/* 1e24 */
	{1241513984u, 370409800u, 542101u},		/* 1e25 */
	{3825205248u, 3704098002u, 5421010u}	/* 1e26 */
};

/* 1e26 as double significand */
static const REBCNT P26[] = {3825205248u, 3704098002u, 5421010u, 0u, 0u, 0u};
/* 1e26 - 1 */
static const REBCNT P26_1[] = {3825205247u, 3704098002u, 5421010u};

/*
	Computes max decimal shift left for nonzero significand a with length 3;
	using double arithmetic;
*/
INLINE REBINT max_shift_left (const REBCNT a[]) {
    REBINT i;
	i = (REBINT)(log10((a[2] * two_to_32 + a[1]) * two_to_32 + a[0]) + 0.5);
    return m_cmp (3, P[i], a) <= 0 ? 25 - i : 26 - i;
}

/* limits for "double significand" right shift */
static const REBCNT Q[][6] = {
    {3892314107u, 2681241660u, 54210108u, 0u, 0u, 0u},						/* 1e27-5e0 */
    {268435406u, 1042612833u, 542101086u, 0u, 0u, 0u},						/* 1e28-5e1 */
    {2684354060u, 1836193738u, 1126043566u, 1u, 0u, 0u},					/* 1e29-5e2 */
    {1073736824u, 1182068202u, 2670501072u, 12u, 0u, 0u},					/* 1e30-5e3 */
    {2147433648u, 3230747430u, 935206946u, 126u, 0u, 0u},					/* 1e31-5e4 */
    {4294467296u, 2242703232u, 762134875u, 1262u, 0u, 0u},					/* 1e32-5e5 */
    {4289967296u, 952195849u, 3326381459u, 12621u, 0u, 0u},					/* 1e33-5e6 */
    {4244967296u, 932023907u, 3199043520u, 126217u, 0u, 0u},				/* 1e34-5e7 */
    {3794967296u, 730304487u, 1925664130u, 1262177u, 0u, 0u},				/* 1e35-5e8 */
    {3589934592u, 3008077582u, 2076772117u, 12621774u, 0u, 0u},				/* 1e36-5e9 */
    {1539607552u, 16004756u, 3587851993u, 126217744u, 0u, 0u},				/* 1e37-5e10 */
    {2511173632u, 160047563u, 1518781562u, 1262177448u, 0u, 0u},			/* 1e38-5e11 */
    {3636899840u, 1600475635u, 2302913732u, 4031839891u, 2u, 0u},			/* 1e39-5e12 */
    {2009260032u, 3119854470u, 1554300843u, 1663693251u, 29u, 0u},			/* 1e40-5e13*/
    {2912731136u, 1133773632u, 2658106549u, 3752030625u, 293u, 0u},			/* 1e41-5e14 */
    {3357507584u, 2747801734u, 811261716u, 3160567888u, 2938u, 0u},			/* 1e42-5e15 */
    {3510304768u, 1708213571u, 3817649870u, 1540907809u, 29387u, 0u},		/* 1e43-5e16 */
    {743309312u, 4197233830u, 3816760335u, 2524176210u, 293873u, 0u},		/* 1e44-5e17 */
    {3138125824u, 3317632637u, 3807864991u, 3766925628u, 2938735u, 0u},		/* 1e45-5e18 */
    {1316487168u, 3111555305u, 3718911549u, 3309517920u, 29387358u, 0u},	/* 1e46-5e19 */
    {279969792u, 1050781981u, 2829377129u, 3030408136u, 293873587u, 0u},	/* 1e47-5e20 */
    {2799697920u, 1917885218u, 2523967516u, 239310294u, 2938735877u, 0u},	/* 1e48-5e21 */
    {2227175424u, 1998983002u, 3764838684u, 2393102945u, 3617554994u, 6u},	/* 1e49-5e22 */
    {796917760u, 2809960841u, 3288648476u, 2456192978u, 1815811577u, 68u},	/* 1e50-5e23 */
    {3674210304u, 2329804635u, 2821713694u, 3087093307u, 978246591u, 684u},	/* 1e51-5e24 */
    {2382364672u, 1823209878u, 2447333169u, 806162004u, 1192531325u, 6842u}	/* 1e52-5e25 */
};

/*
    Computes minimal decimal shift right for "double significand" a with length 6
    to fit length 3;
	using double arithmetic;
*/
INLINE REBINT min_shift_right (const REBCNT a[6]) {
    REBINT i;
    if (m_cmp (6, a, P26) < 0) return 0;
    i = (REBINT) (log10 (
		((((a[5] * two_to_32 + a[4]) * two_to_32 + a[3]) * two_to_32 + a[2]) * two_to_32 + a[1]) * two_to_32 + a[0]
	) + 0.5);
	if (i == 26) return 1;
    return (m_cmp (6, Q[i - 27], a) <= 0) ? i - 25 : i - 26;
}

/* Finds out if deci a is zero */
REBFLG deci_is_zero (const deci a) {
	return (a.m0 == 0) && (a.m1 == 0) && (a.m2 == 0);
}

/* Changes the sign of a deci value */
deci deci_negate (deci a) {
	a.s = !a.s;
	return a;
}

/* Returns the absolute value of deci a */
deci deci_abs (deci a) {
	a.s = 0;
	return a;
}

/*
	Adds unsigned 32-bit value b to significand a;
	a must be "large enough" to contain the sum;
	using 64-bit arithmetic;
*/
INLINE void m_add_1 (REBCNT *a, const REBCNT b) {
	REBU64 c = (REBU64) b;
	while (c) {
		c += (REBU64) *a;
		*(a++) = (REBCNT)c;
		c >>= 32;
	}
}

/*
	Subtracts unsigned 32-bit value b from significand a;
	using 64-bit arithmetic;
*/
INLINE void m_subtract_1 (REBCNT *a, const REBCNT b) {
	REBI64 c = - (REBI64) b;
	while (c) {
		c += 0xffffffffu + (REBI64)*a + 1;
		*(a++) = MASK32(c);
		c = (c >> 32) - 1;
	}
}

/*
	Adds significand b to significand a yielding sum s;
	using 64-bit arithmetic;
*/
INLINE void m_add (REBINT n, REBCNT s[], const REBCNT a[], const REBCNT b[]) {
	REBU64 c = (REBU64) 0;
	REBINT i;
	for (i = 0; i < n; i++) {
		c += (REBU64) a[i] + (REBU64) b[i];
		s[i] = MASK32(c);
		c >>= 32; 
	}
	s[n] = (REBCNT)c;
}

/*
	Subtracts significand b from significand a yielding difference d;
	returns carry flag to signal whether the result is negative;
	using 64-bit arithmetic;
*/
INLINE REBINT m_subtract (REBINT n, REBCNT d[], const REBCNT a[], const REBCNT b[]) {
	REBU64 c = (REBU64) 1;
	REBINT i;
	for (i = 0; i < n; i++) {
		c += (REBU64) 0xffffffffu + (REBU64) a[i] - (REBU64) b[i];
		d[i] = MASK32(c);
		c >>= 32;
	}
	return (REBINT) c - 1;
}

/*
	Negates significand a;
	using 64-bit arithmetic;
*/
INLINE void m_negate (REBINT n, REBCNT a[]) {
	REBU64 c = (REBU64) 1;
	REBINT i;
	for (i = 0; i < n; i++) {
		c += (REBU64) 0xffffffffu - (REBU64) a[i];
		a[i] = MASK32(c);
		c >>= 32;
	}
}

/* 
	Multiplies significand a by b storing the product to p;
	p and a may be the same;
	using 64-bit arithmetic;
*/
INLINE void m_multiply_1 (REBINT n, REBCNT p[], const REBCNT a[], REBCNT b) {
	REBINT j;
	REBU64 f = b, g = (REBU64) 0;
	for (j = 0; j < n; j++) {
		g += f * (REBU64) a[j];
		p[j] = MASK32(g);
		g >>= 32; 
	}
	p[n] = (REBCNT) g;
}

/*
	Decimally shifts significand a to the "left";
	a must be longer than the complete result;
	n is the initial length of a; 
*/
INLINE void dsl (REBINT n, REBCNT a[], REBINT shift) {
	REBINT shift1;
	for (; shift > 0; shift -= shift1) {
		shift1 = 9 <= shift ? 9 : shift;
		m_multiply_1 (n, a, a, P[shift1][0]);
		if (a[n] != 0) n++;
	}
}

/*
	Multiplies significand a by significand b yielding the product p;
	using 64-bit arithmetic;
*/
INLINE void m_multiply (REBCNT p[/* n + m */], REBINT n, const REBCNT a[], REBINT m, const REBCNT b[]) {
	REBINT i, j;
	REBU64 f, g;
	memset (p, 0, (n + m) * sizeof (REBCNT));
	for (i = 0; i < m; i++) {
		f = (REBU64) b[i];
		g = (REBU64) 0;
		for (j = 0; j < n; j++) {
			g += f * (REBU64) a[j] + p[i + j];
			p[i + j] = MASK32(g);
			g >>= 32;
		}
		m_add_1 (p + i + j, (REBCNT) g);
	}	
}

/* 
	Divides significand a by b yielding quotient q;
	returns the remainder;
	b must be nonzero!
	using 64-bit arithmetic;
*/
INLINE REBCNT m_divide_1 (REBINT n, REBCNT q[], const REBCNT a[], REBCNT b) {
	REBINT i;
	REBU64 f = 0, g = b;
	for (i = n - 1; i >= 0; i--) {
		f = (f << 32) + (REBU64) a[i];
		q[i] = (REBCNT)(f / g);
		f %= g;
	}
	return (REBCNT) f;
}

/*
	Decimally shifts significand a to the "right";
	truncate flag t_flag is an I/O value with the following meaning:
	0 - result is exact
	1 - less than half of the least significant unit truncated
	2 - exactly half of the least significant unit truncated
	3 - more than half of the least significant unit truncated
*/
INLINE void dsr (REBINT n, REBCNT a[], REBINT shift, REBINT *t_flag) {
	REBCNT remainder, divisor;
	REBINT shift1;
	for (; shift > 0; shift -= shift1) {
		shift1 = 9 <= shift ? 9 : shift;
		remainder = m_divide_1 (n, a, a, divisor = P[shift1][0]);
		if (remainder < divisor / 2) {
			if (remainder || *t_flag) *t_flag = 1;
		} else if ((remainder > divisor / 2) || *t_flag) *t_flag = 3;
		else *t_flag = 2;
	}
} 

/*
	Decimally shifts significands a and b to make them comparable;
	ea and eb are exponents;
	ta and tb are truncate flags like above;
*/
INLINE void make_comparable (REBCNT a[4], REBINT *ea, REBINT *ta, REBCNT b[4], REBINT *eb, REBINT *tb) {
	REBCNT *c;
	REBINT *p;
	REBINT shift, shift1;
	
	/* set truncate flags to zero */
	*ta = 0;
	*tb = 0;	

	if (*ea == *eb) return; /* no work needed */
	
	if (*ea < *eb) {
		/* swap a and b to fulfill the condition below */
		c = a;
		a = b;
		b = c;
		
		p = ea;
		ea = eb;
		eb = p;
		
		p = ta;
		ta = tb;
		tb = p;
	}
	/* (*ea > *eb) */

	/* decimally shift a to the left */
	if (m_is_zero (3, a)) {
		*ea = *eb;
		return;
	}
	shift1 = max_shift_left (a) + 1;
	shift = *ea - *eb;
    dsl (3, a, shift1 = shift1 < shift ? shift1 : shift);
    *ea -= shift1;
	
	/* decimally shift b to the right if necessary */
	shift = *ea - *eb;
	if (!shift) return;
	if (shift > 26) {
		/* significand underflow */
		if (!m_is_zero (3, b)) *tb = 1; 		 
		memset (b, 0, 3 * sizeof (REBCNT));
		*eb = *ea;
		return;
	}
	dsr (3, b, shift, tb);
	*eb = *ea;
}

REBFLG deci_is_equal (deci a, deci b) {
	REBINT ea = a.e, eb = b.e, ta, tb;
	REBCNT sa[] = {a.m0, a.m1, a.m2, 0}, sb[] = {b.m0, b.m1, b.m2, 0};
	
	make_comparable (sa, &ea, &ta, sb, &eb, &tb);
	
	/* round */
	if ((ta == 3) || ((ta == 2) && (sa[0] % 2 == 1))) m_add_1 (sa, 1);
	else if ((tb == 3) || ((tb == 2) && (sb[0] % 2 == 1))) m_add_1 (sb, 1);

	return (m_cmp (3, sa, sb) == 0) && ((a.s == b.s) || m_is_zero (3, sa));
}

REBFLG deci_is_lesser_or_equal (deci a, deci b) {
	REBINT ea = a.e, eb = b.e, ta, tb;
	REBCNT sa[] = {a.m0, a.m1, a.m2, 0}, sb[] = {b.m0, b.m1, b.m2, 0};

	if (a.s && !b.s) return 1;
	if (!a.s && b.s) return m_is_zero (3, sa) && m_is_zero (3, sb);
	make_comparable (sa, &ea, &ta, sb, &eb, &tb);

	/* round */
	if ((ta == 3) || ((ta == 2) && (sa[0] % 2 == 1))) m_add_1 (sa, 1);
	else if ((tb == 3) || ((tb == 2) && (sb[0] % 2 == 1))) m_add_1 (sb, 1);

	return a.s ? (m_cmp (3, sa, sb) >= 0) : (m_cmp (3, sa, sb) <= 0); 
}

deci deci_add (deci a, deci b) {
	deci c;
	REBCNT sc[4];
	REBINT ea = a.e, eb = b.e, ta, tb, tc, test;
	REBCNT sa[] = {a.m0, a.m1, a.m2, 0}, sb[] = {b.m0, b.m1, b.m2, 0};
	
	make_comparable (sa, &ea, &ta, sb, &eb, &tb);
	
	c.s = a.s;
	if (a.s == b.s) {
		/* addition */
		m_add (3, sc, sa, sb);
		tc = ta + tb;
		
		/* significand normalization */
		test = m_cmp (3, sc, P26_1);
		if ((test > 0) || ((test == 0) && ((tc == 3) || ((tc == 2) && (sc[0] % 2 == 1))))) {
			if (ea == 127) OVERFLOW_ERROR;
			ea++;
			dsr (3, sc, 1, &tc);
			/* the shift may be needed once again */
			test = m_cmp (3, sc, P26_1);
			if ((test > 0) || ((test == 0) && ((tc == 3) || ((tc == 2) && (sc[0] % 2 == 1))))) {
				if (ea == 127) OVERFLOW_ERROR;
				ea++;
				dsr (3, sc, 1, &tc);
			}
		}

		/* round */
		if ((tc == 3) || ((tc == 2) && (sc[0] % 2 == 1))) m_add_1 (sc, 1);

	} else {
		/* subtraction */
		tc = ta - tb;
		if (m_subtract (3, sc, sa, sb)) {
			m_negate (3, sc);
			c.s = b.s;
			tc = -tc;
		}
		/* round */
		if ((tc == 3) || ((tc == 2) && (sc[0] % 2 == 1))) m_add_1 (sc, 1);
		else if ((tc == -3) || ((tc == -2) && (sc[0] % 2 == 1))) m_subtract_1 (sc, 1);
	}
	c.m0 = sc[0];
	c.m1 = sc[1];
	c.m2 = sc[2];
	c.e = ea;
	return c;
}

deci deci_subtract (deci a, deci b) {return deci_add (a, deci_negate (b));}

/* using 64-bit arithmetic */
deci int_to_deci (REBI64 a) {
	deci c;
	c.e = 0;
	if (0 <= a) c.s = 0; else {c.s = 1; a = -a;}
	c.m0 = (REBCNT)a;
	c.m1 = (REBCNT)(a >> 32);
	c.m2 = 0;
	return c;
}

/* using 64-bit arithmetic */
REBI64 deci_to_int (const deci a) {
	REBCNT sa[] = {a.m0, a.m1, a.m2, 0};
	REBINT ta;
	REBI64 result;
	
	/* handle zero and small numbers */
	if (m_is_zero (3, sa) || (a.e < -26)) return (REBI64) 0;
	
	/* handle exponent */
	if (a.e >= 20) OVERFLOW_ERROR;
	if (a.e > 0)
		if (m_cmp (3, P[20 - a.e], sa) <= 0) OVERFLOW_ERROR;
		else dsl (3, sa, a.e);
	else if (a.e < 0) dsr (3, sa, -a.e, &ta);
	
	/* convert significand to integer */
	if (m_cmp (3, sa, min_int64_t_as_deci) > 0) OVERFLOW_ERROR;
	result = ((REBI64) sa[1] << 32) | (REBI64) sa[0];
	
	/* handle sign */
	if (a.s) result = -result;
	if (!a.s && (result < 0)) OVERFLOW_ERROR;
	 
	return result;
}

REBDEC deci_to_decimal (const deci a) {
<<<<<<< HEAD
	/* use atof */
    REBYTE b [34];
	deci_to_string(b, a, 0, '.');
	return atof(b);
=======
	/* use STRTOD */
	char *se;
    REBYTE b [34];
	deci_to_string(b, a, 0, '.');
	return STRTOD((char *)b, &se);
>>>>>>> 3cca4f08
}

#define DOUBLE_DIGITS 17
/* using the dtoa function */
deci decimal_to_deci (REBDEC a) {
	deci result;
	REBI64 d; /* decimal significand */
	REBINT e; /* decimal exponent */
	REBINT s; /* sign */
	REBYTE *c;
	REBYTE *rve;

    /* convert a to string */
	c = (REBYTE *) dtoa (a, 0, DOUBLE_DIGITS, &e, &s, (char **) &rve);

	e -= (rve - c);

	d = CHR_TO_INT(c);

	result.s = s;
	result.m2 = 0;
	result.m1 = (REBCNT)(d >> 32);
	result.m0 = (REBCNT)d;
	result.e = 0;

	return deci_ldexp(result, e);
}

/*
	Calculates a * (10 ** (*f + e));
    returns zero when underflow occurs;
	ta is a truncate flag as described above;
	*f is supposed to be in range [-128; 127];
*/
INLINE void m_ldexp (REBCNT a[4], REBINT *f, REBINT e, REBINT ta) {
	/* take care of zero significand */
	if (m_is_zero (3, a)) {
		*f = 0;
		return;
	}

	/* take care of exponent overflow */
	if (e >= 281) OVERFLOW_ERROR;
	if (e < -281) e = -282;
	
	*f += e;
	
	/* decimally shift the significand to the right if needed */
	if (*f < -128) {
		if (*f < -154) {
			/* underflow */
			memset (a, 0, 3 * sizeof (REBCNT));
			*f = 0;
			return;						
		}
		/* shift and round */
		dsr (3, a, -128 - *f, &ta);
		*f = -128;
		if ((ta == 3) || ((ta == 2) && (a[0] % 2 == 1))) m_add_1 (a, 1);
		return;
	}
	
	/* decimally shift the significand to the left if needed */
	if (*f > 127) {
		if ((*f >= 153) || (m_cmp (3, P[153 - *f], a) <= 0)) OVERFLOW_ERROR;
		dsl (3, a, *f - 127);
		*f = 127;
	}
}

/* Calculates a * (10 ** e); returns zero when underflow occurs */
deci deci_ldexp (deci a, REBINT e) {
	REBCNT sa[] = {a.m0, a.m1, a.m2, 0};
	REBINT f = a.e;
	
	m_ldexp (sa, &f, e, 0);
	a.m0 = sa[0];
	a.m1 = sa[1];
	a.m2 = sa[2];
	a.e = f;
	return a;
}

#define denormalize \
	if (a.e >= b.e) return a; \
	sa[0] = a.m0; \
	sa[1] = a.m1; \
	sa[2] = a.m2; \
	dsr (3, sa, b.e - a.e, &ta); \
	a.m0 = sa[0]; \
	a.m1 = sa[1]; \
	a.m2 = sa[2]; \
	a.e = b.e; \
	return a;	

/* truncate a to obtain a multiple of b */
deci deci_truncate (deci a, deci b) {
	deci c;
	REBCNT sa[3];
	REBINT ta = 0;

	c = deci_mod (a, b);
	/* negate c */
	c.s = !c.s;
	a = deci_add (a, c);
	/* a is now a multiple of b */
	
	denormalize
}

/* round a away from zero to obtain a multiple of b */
deci deci_away (deci a, deci b) {
	deci c;
	REBCNT sa[3];
	REBINT ta = 0;

	c = deci_mod (a, b);
	if (!deci_is_zero (c)) {
		/* negate c and add b with the sign of c */
		b.s = c.s;
		c.s = !c.s;
		c = deci_add (c, b);
	}
	a = deci_add (a, c);
	/* a is now a multiple of b */
	
	denormalize
}

/* round a down to obtain a multiple of b */
deci deci_floor (deci a, deci b) {
	deci c;
	REBCNT sa[3];
	REBINT ta = 0;
	
	c = deci_mod (a, b);
	/* negate c */
	c.s = !c.s;
	if (!c.s && !deci_is_zero (c)) {
		/* c is positive, add negative b to obtain a negative value */
		b.s = 1;
		c = deci_add (b, c);
	}
	a = deci_add (a, c);
	/* a is now a multiple of b */
	
	denormalize
}

/* round a up to obtain a multiple of b */
deci deci_ceil (deci a, deci b) {
	deci c;
	REBCNT sa[3];
	REBINT ta = 0;
	
	c = deci_mod (a, b);
	/* negate c */
	c.s = !c.s;
	if (c.s && !deci_is_zero (c)) {
		/* c is negative, add positive b to obtain a positive value */ 
		b.s = 0;
		c = deci_add (c, b);
	}
	a = deci_add (a, c);
	/* a is now a multiple of b */

	denormalize
}

/* round a half even to obtain a multiple of b */
deci deci_half_even (deci a, deci b) {
	deci c, d, e, f;
	REBCNT sa[3];
	REBINT ta = 0;
	REBFLG g;
	
	c = deci_mod (a, b);
	
	/* compare c with b/2 not causing overflow */
	b.s = 0;
	c.s = 1;
	d = deci_add (b, c);
	c.s = 0;
	if (deci_is_equal (c, d)) {
		/* rounding half */
		e = deci_add(b, b); /* this may cause overflow for large b */
		f = deci_mod(a, e);
		f.s = 0;
		g = deci_is_lesser_or_equal(f, b);
	} else g = deci_is_lesser_or_equal(c, d);
	if (g) {
		/* rounding towards zero */
		c.s = !a.s;
	} else {
		/* rounding away from zero */
		c = d;
		c.s = a.s;
	}
	a = deci_add (a, c);
	/* a is now a multiple of b */
	
	denormalize
}

/* round a half away from zero to obtain a multiple of b */
deci deci_half_away (deci a, deci b) {
	deci c, d;
	REBCNT sa[3];
	REBINT ta = 0;
	
	c = deci_mod (a, b);
	
	/* compare c with b/2 not causing overflow */
	b.s = 0;
	c.s = 1;
	d = deci_add (b, c);
	c.s = 0;
	if (deci_is_lesser_or_equal (d, c)) {
		/* rounding away */
		c = d;
		c.s = a.s;
	} else {
		/* truncating */
		c.s = !a.s;
	}
	a = deci_add (a, c);
	/* a is now a multiple of b */
	
	denormalize
}

/* round a half truncate to obtain a multiple of b */
deci deci_half_truncate (deci a, deci b) {
	deci c, d;
	REBCNT sa[3];
	REBINT ta = 0;
	
	c = deci_mod (a, b);
	
	/* compare c with b/2 not causing overflow */
	b.s = 0;
	c.s = 1;
	d = deci_add (b, c);
	c.s = 0;
	if (deci_is_lesser_or_equal (c, d)) {
		/* truncating */
		c.s = !a.s;
	} else {
		/* rounding away */
		c = d;
		c.s = a.s;
	}
	a = deci_add (a, c);
	/* a is now a multiple of b */
	
	denormalize
}

/* round a half up to obtain a multiple of b */
deci deci_half_ceil (deci a, deci b) {
	deci c, d;
	REBCNT sa[3];
	REBINT ta = 0;
	
	c = deci_mod (a, b);
	
	/* compare c with b/2 not causing overflow */
	b.s = 0;
	c.s = 1;
	d = deci_add (b, c);
	c.s = 0;

	if (a.s ? deci_is_lesser_or_equal(c, d) : !deci_is_lesser_or_equal(d, c)) {
		/* truncating */
		c.s = !a.s;
	} else {
		/* rounding away */
		c = d;
		c.s = a.s;
	}

#ifdef RM_FIX_B1471
	if (deci_is_lesser_or_equal (d, c)) {
		/* rounding up */
		c.s = !a.s;
		if (c.s && !deci_is_zero (c)) {
			/* c is negative, use d */
			c = d;
			c.s = a.s;
		}
	} else {
		/* rounding down */
		c.s = !a.s;
		if (!c.s && !deci_is_zero (c)) {
			/* c is positive, use d */
			c = d;
			c.s = a.s;
		}
	}
#endif
	a = deci_add(a, c);
	/* a is now a multiple of b */
	
	denormalize
}

/* round a half down to obtain a multiple of b */
deci deci_half_floor (deci a, deci b) {
	deci c, d;
	REBCNT sa[3];
	REBINT ta = 0;
	
	c = deci_mod (a, b);
	
	/* compare c with b/2 not causing overflow */
	b.s = 0;
	c.s = 1;
	d = deci_add (b, c);
	c.s = 0;

	if (a.s ? !deci_is_lesser_or_equal(d, c) : deci_is_lesser_or_equal(c, d)) {
		/* truncating */
		c.s = !a.s;
	} else {
		/* rounding away */
		c = d;
		c.s = a.s;
	}

#ifdef RM_FIX_B1471
	if (deci_is_lesser_or_equal (c, d)) {
		/* rounding down */
		c.s = !a.s;
		if (!c.s && !deci_is_zero (c)) {
			/* c is positive, use d */
			c = d;
			c.s = a.s;
		}
	} else {
		/* rounding up */
		c.s = !a.s;
		if (c.s && !deci_is_zero (c)) {
			/* c is negative, use d */
			c = d;
			c.s = a.s;
		}
	}
#endif
	a = deci_add(a, c);
	/* a is now a multiple of b */
	
	denormalize
}

deci deci_multiply (const deci a, const deci b) {
	deci c;
	REBCNT sa[] = {a.m0, a.m1, a.m2}, sb[] = {b.m0, b.m1, b.m2}, sc[7];
	REBINT shift, tc = 0, e, f = 0;
	
	/* compute the sign */
	c.s = (!a.s && b.s) || (a.s && !b.s);
	
	/* multiply sa by sb yielding "double significand" sc */
	m_multiply (sc, 3, sa, 3, sb);

	/* normalize "double significand" sc and round if needed */
	shift = min_shift_right (sc);
	e = a.e + b.e + shift;
	if (shift > 0) {
		dsr (6, sc, shift, &tc);
		if (((tc == 3) || ((tc == 2) && (sc[0] % 2 == 1))) && (e >= -128)) m_add_1 (sc, 1);
	}

	m_ldexp (sc, &f, e, tc);
	c.m0 = sc[0];
	c.m1 = sc[1];
	c.m2 = sc[2];
	c.e = f;
	return c;
}

/*
	b[m - 1] is supposed to be nonzero;
	m <= n required;
	a, b are copied on entry;
	uses 64-bit arithmetic;
*/

#define MAX_N 7
#define MAX_M 3

INLINE void m_divide (
	REBCNT q[/* n - m + 1 */],
	REBCNT r[/* m */],
	const REBINT n,
	const REBCNT a[/* n */],
	const REBINT m,
	const REBCNT b[/* m */]
) {
	REBCNT c[MAX_N + 1], d[MAX_M + 1], e[MAX_M + 1];
	REBCNT bm = b[m - 1];
	REBU64 cm, dm;
	REBINT i, j, k;
	
	if (m == 1) {
		r[0] = m_divide_1 (n, q, a, bm);
		return;
	}

    /*
        we shift both the divisor and the dividend to the left
        to obtain quotients that are off by one at most
    */
	/* the most significant bit of b[m - 1] */
	i = 0;
	j = 31;
	while (i < j) {
		k = (i + j + 1) / 2;
		if ((REBCNT)(1 << k) <= bm) i = k; else j = k - 1;
	}
	
	/* shift the dividend to the left */
	for (j = 0; j < n; j++) c[j] = a[j] << (31 - i);
	c[n] = 0;
	for (j = 0; j < n; j++) c[j + 1] |= a[j] >> (i + 1);
	
	/* shift the divisor to the left */
	for (j = 0; j < m; j++) d[j] = b[j] << (31 - i);
	d[m] = 0;
	for (j = 0; j < m; j++) d[j + 1] |= b[j] >> (i + 1);

	dm = (REBU64) d[m - 1];
	
	for (j = n - m; j >= 0; j--) {
		cm = ((REBU64) c[j + m] << 32) + (REBU64) c[j + m - 1];
		cm /= dm;
		if (cm > 0xffffffffu) cm = 0xffffffffu;
		m_multiply_1 (m, e, d, (REBCNT) cm);
		if (m_subtract (m + 1, c + j, c + j, e)) {
			/* the quotient is off by one */
			cm--;
			m_add (m, c + j, c + j, d);
		}
		q[j] = (REBCNT) cm;
	}

    /* shift the remainder back to the right */
    c[m] = 0;
    for (j = 0; j < m; j++) r[j] = c[j] >> (31 - i);
    for (j = 0; j < m; j++) r[j] |= c[j + 1] << (i + 1);
}

/* uses double arithmetic */
deci deci_divide (deci a, deci b) {
	REBINT e = a.e - b.e, f = 0;
	deci c;
	REBCNT q[] = {0, 0, 0, 0, 0, 0}, r[4];
	REBCNT sa[] = {a.m0, a.m1, a.m2, 0, 0, 0}, sb[] = {b.m0, b.m1, b.m2, 0};
	double a_dbl, b_dbl, l10;
	REBINT shift, na, nb, tc;

	if (deci_is_zero (b)) DIVIDE_BY_ZERO_ERROR;

	/* compute sign */
	c.s = (!a.s && b.s) || (a.s && !b.s);

	if (deci_is_zero (a)) {
		c.m0 = 0;
		c.m1 = 0;
		c.m2 = 0;
		c.e = 0;
		return c;
	}

	/* compute decimal shift needed to obtain the highest accuracy */	
	a_dbl = (a.m2 * two_to_32 + a.m1) * two_to_32 + a.m0;
	b_dbl = (b.m2 * two_to_32 + b.m1) * two_to_32 + b.m0;
	l10 = log10 (a_dbl);
	shift = (REBINT)ceil (25.5 + log10(b_dbl) - l10);
	dsl (3, sa, shift);
	e -= shift;

	/* count radix 2 ** 32 digits of the shifted significand sa */
	na = (REBINT)ceil ((l10 + shift) * 0.10381025296523 + 0.5);
	if (sa[na - 1] == 0) na--;
	
	nb = b.m2 ? 3 : (b.m1 ? 2 : 1);
	m_divide (q, r, na, sa, nb, sb);
	
	/* compute the truncate flag */
	m_multiply_1 (nb, r, r, 2);
	tc = m_cmp (nb + 1, r, sb);
	if (tc >= 0) tc = tc == 0 ? 2 : 3;
	else tc = m_is_zero (nb + 1, r) ? 0 : 1;

	/* normalize the significand q */
	shift = min_shift_right (q);
	if (shift > 0) {
		dsr (3, q, shift, &tc);
		e += shift;
	}

	/* round q if needed */
	if (((tc == 3) || ((tc == 2) && (q[0] % 2 == 1))) && (e >= -128)) m_add_1 (q, 1);
	
	m_ldexp (q, &f, e, tc);
	c.m0 = q[0];
	c.m1 = q[1];
	c.m2 = q[2];
	c.e = f; 
	return c;
}

#define MAX_NB 7

INLINE REBINT m_to_string (REBYTE *s, REBINT n, const REBCNT a[]) {
    REBCNT r, b[MAX_NB];
	REBYTE v[10 * MAX_NB + 1], *vmax, *k;
    
    /* finds the first nonzero radix 2 ** 32 "digit" */
    for (; (n > 0) && (a[n - 1] == 0); n--);
    
    if (n == 0) {
    	s[0] = '0';
    	s[1] = '\0';
    	return 1;
	}
	
    /* copy a to preserve it */
	memcpy (b, a, n * sizeof (REBCNT));
	
	k = vmax = v + 10 * MAX_NB;
	*k = '\0';
    while (n > 0) {
    	r = m_divide_1 (n, b, b, 10u);
		if (b[n - 1] == 0) n--;
		*--k = '0' + r;
	}

	strcpy(s, k);
    return vmax - k;
}

REBINT deci_to_string(REBYTE *string, const deci a, const REBYTE symbol, const REBYTE point) {
	REBYTE *s = string;
	REBCNT sa[] = {a.m0, a.m1, a.m2};
	REBINT j, e;
	
	/* sign */
	if (a.s) *s++ = '-';

	if (symbol) *s++ = symbol;

	if (deci_is_zero (a)) {
		*s++ = '0';
		*s = '\0';
		return s-string;
	}

	j = m_to_string(s, 3, sa);
	e = j + a.e;
	
	if (e < j) {
		if (e <= 0) {
			if (e < -6) {
				s++;
				if (j > 1) {
					memmove(s + 1, s, j);
					*s = point;
					s += j;
				}
				*s++ = 'e';
				INT_TO_STR(e - 1, s);
				s = strchr(s, '\0');
			} else { /* -6 <= e <= 0 */
				memmove(s + 2 - e, s, j + 1);
				*s++ = '0';
				*s++ = point;
				memset(s, '0', -e);
				s += j - e;
			}
		} else { /* 0 < e < j */
			s += e;
			memmove(s + 1, s, j - e + 1);
			*s++ = point;
			s += j - e;
		}
	} else if (e == j) {
		s += j;
	} else { /* j < e */
			s += j;
			*s++ = 'e';
			INT_TO_STR(e - j, s);
			s = strchr(s, '\0');
	}
	
	return s - string;
}

deci deci_mod (deci a, deci b) {
	REBCNT sa[] = {a.m0, a.m1, a.m2};
	REBCNT sb[] = {b.m0, b.m1, b.m2,0}; /* the additional place is for dsl */
	REBCNT sc[] = {10u, 0, 0};
	REBCNT p[6]; /* for multiplication results */
	REBINT e, nb;
	
	if (deci_is_zero (b)) DIVIDE_BY_ZERO_ERROR;
	if (deci_is_zero (a)) return deci_zero;

	e = a.e - b.e;
	if (e < 0) {
		if (max_shift_left (sb) < -e) return a; /* a < b */
		dsl (3, sb, -e);
		b.e = a.e;
		e = 0;
	}
	/* e >= 0 */

	/* count radix 2 ** 32 digits of sb */
	nb = sb[2] ? 3 : (sb[1] ? 2 : 1);
	
	/* sa = remainder(sa, sb) */
	m_divide (p, sa, 3, sa, nb, sb);

    while (e > 0) {
        /* invariants:
            computing remainder (sa * pow (sc, e), sb)
            sa has nb radix pow (2, 32) digits
        */
		if (e % 2) {
			/* sa = remainder (sa * sc, sb) */
			m_multiply (p, nb, sa, nb, sc);
			m_divide (p, sa, nb + nb, p, nb, sb);
			e--;
		} else {
			/* sc = remainder (sc * sc, sb) */
			m_multiply (p, nb, sc, nb, sc);
			m_divide (p, sc, nb + nb, p, nb, sb);
			e /= 2;
		}
	}
	/* e = 0 */
	
	a.m0 = sa[0];
	a.m1 = nb >= 2 ? sa[1] : 0;
	a.m2 = nb == 3 ? sa[2] : 0;
	a.e = b.e;
	return a;
}

/* in case of error the function returns deci_zero and *endptr = s */
deci string_to_deci (REBYTE *s, REBYTE **endptr) {
	REBYTE *a = s;
	deci b = {0, 0, 0, 0, 0};
	REBCNT sb[] = {0, 0, 0, 0}; /* significand */
	REBINT f = 0, e = 0; /* exponents */
	REBINT fp = 0; /* full precision flag */
	REBINT dp = 0; /* decimal point encountered */
	REBINT tb = 0; /* truncate flag */
	REBINT d; /* digit */
	REBINT es = 1; /* exponent sign */
	
	/* sign */
	if ('+' == *a) a++; else if ('-' == *a) {
		b.s = 1;
		a++;
	}
	
	// optional $
	if ('$' == *a) a++;

	/* significand */
	for (; ; a++)
		if (IS_DIGIT(*a)) {
			d = *a - '0';
			if (m_cmp (3, sb, P[25]) < 0) {
				m_multiply_1 (3, sb, sb, 10u);
				m_add_1 (sb, d);
				if (dp) f--;
			} else {
				if (fp) {
					if ((tb == 0) && (d != 0)) tb = 1;
					else if ((tb == 2) && (d != 0)) tb = 3;
				} else {
					fp = 1;
					if (d > 0) tb = d < 5 ? 1 : (d == 5 ? 2 : 3);
				}
				if (!dp) f++;
			}
		} else if (('.' == *a) || (',' == *a)) {
			/* decimal point */
			if (dp) {
				*endptr = s;
				return deci_zero;				
			}
			else dp = 1;
		} else if ('\'' != *a) break;
	
	/* exponent */
	if (('e' == *a) || ('E' == *a)) {
		a++;
		/* exponent sign */
		if ('+' == *a) a++; else if ('-' == *a) {
			a++;
			es = -1;
		}
		for (; ; a++) {
			if (IS_DIGIT(*a)) {
				d = *a - '0';
				e = e * 10 + d;
				if (e > 200000000) {
					if (es == 1) OVERFLOW_ERROR;
					else e = 200000000;
				}
			} else break;
		}
		e *= es;
	}
	/* that is supposed to be all */
	*endptr = a;
	e += f;
	f = 0;
	
	/* round */
	if (((tb == 3) || ((tb == 2) && (sb[0] % 2 == 1))) && (e >= -128)) {
		if (m_cmp (3, sb, P26_1) < 0) m_add_1 (sb, 1);
		else {
			dsr (3, sb, 1, &tb);
			e++;
			if ((tb == 3) || ((tb == 2) && (sb[0] % 2 == 1))) m_add_1 (sb, 1);
		}
	}
	
	m_ldexp (sb, &f, e, tb);
	
	b.m0 = sb[0];
	b.m1 = sb[1];
	b.m2 = sb[2];
	b.e = f;
	return b;  
}

deci deci_sign (deci a) {
	if (deci_is_zero (a)) return a;
	if (a.s) return deci_minus_one; else return deci_one;
}

REBFLG deci_is_same (deci a, deci b) {
	if (deci_is_zero (a)) return deci_is_zero (b);
	return (a.m0 == b.m0) && (a.m1 == b.m1) && (a.m2 == b.m2) && (a.s == b.s) && (a.e == b.e);
}

deci binary_to_deci(REBYTE s[12]) {
	deci d;
	/* this looks like the only way, since the order of bits in bitsets is compiler-dependent */
	d.s = s[0] >> 7;
	d.e = s[0] << 1 | s[1] >> 7;
	d.m2 = (REBCNT)(s[1] << 1) << 15 | (REBCNT)s[2] << 8 | s[3];
	d.m1 = (REBCNT)s[4] << 24 | (REBCNT)s[5] << 16 | (REBCNT)s[6] << 8 | s[7];
	d.m0 = (REBCNT)s[8] << 24 | (REBCNT)s[9] << 16 | (REBCNT)s[10] << 8 | s[11];
	/* validity checks */
	if (d.m2 >= 5421010u) {
		if (d.m1 >= 3704098002u) {
			if (d.m0 > 3825205247u || d.m1 > 3704098002u) OVERFLOW_ERROR;
		} else if (d.m2 > 5421010u) OVERFLOW_ERROR;
	}
	return d;
}

REBYTE *deci_to_binary(REBYTE s[12], const deci d) {
	/* this looks like the only way, since the order of bits in bitsets is compiler-dependent */
	s[0] = d.s << 7 | (REBYTE)d.e >> 1;
	s[1] = (REBYTE)d.e << 7 | d.m2 >> 16;
	s[2] = d.m2 >> 8;
	s[3] = d.m2;
	s[4] = d.m1 >> 24;
	s[5] = d.m1 >> 16;
	s[6] = d.m1 >> 8;
	s[7] = d.m1;
	s[8] = d.m0 >> 24;
	s[9] = d.m0 >> 16;
	s[10] = d.m0 >> 8;
	s[11] = d.m0;
	return s;
}<|MERGE_RESOLUTION|>--- conflicted
+++ resolved
@@ -524,18 +524,11 @@
 }
 
 REBDEC deci_to_decimal (const deci a) {
-<<<<<<< HEAD
-	/* use atof */
-    REBYTE b [34];
-	deci_to_string(b, a, 0, '.');
-	return atof(b);
-=======
 	/* use STRTOD */
 	char *se;
     REBYTE b [34];
 	deci_to_string(b, a, 0, '.');
 	return STRTOD((char *)b, &se);
->>>>>>> 3cca4f08
 }
 
 #define DOUBLE_DIGITS 17

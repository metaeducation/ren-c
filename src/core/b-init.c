/***********************************************************************
**
**  REBOL [R3] Language Interpreter and Run-time Environment
**
**  Copyright 2012 REBOL Technologies
**  REBOL is a trademark of REBOL Technologies
**
**  Licensed under the Apache License, Version 2.0 (the "License");
**  you may not use this file except in compliance with the License.
**  You may obtain a copy of the License at
**
**  http://www.apache.org/licenses/LICENSE-2.0
**
**  Unless required by applicable law or agreed to in writing, software
**  distributed under the License is distributed on an "AS IS" BASIS,
**  WITHOUT WARRANTIES OR CONDITIONS OF ANY KIND, either express or implied.
**  See the License for the specific language governing permissions and
**  limitations under the License.
**
************************************************************************
**
**  Module:  b-init.c
**  Summary: initialization functions
**  Section: bootstrap
**  Author:  Carl Sassenrath
**  Notes:
**
***********************************************************************/

#include "sys-core.h"
#include "sys-state.h"

#define EVAL_DOSE 10000

// Boot Vars used locally:
static	REBCNT	Native_Count;
static	REBCNT	Native_Limit;
static	REBCNT	Action_Count;
static	REBCNT	Action_Marker;
static const REBFUN *Native_Functions;
static	BOOT_BLK *Boot_Block;


#ifdef WATCH_BOOT
#define DOUT(s) puts(s)
#else
#define DOUT(s)
#endif


/***********************************************************************
**
*/	static void Assert_Basics(void)
/*
***********************************************************************/
{
	REBVAL val;

	VAL_SET(&val, 123);
#ifdef WATCH_BOOT
	printf("TYPE(123)=%d val=%d dat=%d gob=%d\n",
		VAL_TYPE(&val), sizeof(REBVAL), sizeof(REBDAT), sizeof(REBGOB));
#endif

#ifdef SHOW_SIZEOFS
	// For debugging ports to some systems:
	printf("%d %s\n", sizeof(REBWRD), "word");
	printf("%d %s\n", sizeof(REBSRI), "series");
	printf("%d %s\n", sizeof(REBCNT), "logic");
	printf("%d %s\n", sizeof(REBI64), "integer");
	printf("%d %s\n", sizeof(REBU64), "unteger");
	printf("%d %s\n", sizeof(REBINT), "int32");
	printf("%d %s\n", sizeof(REBDEC), "decimal");
	printf("%d %s\n", sizeof(REBUNI), "uchar");
	printf("%d %s\n", sizeof(REBERR), "error");
	printf("%d %s\n", sizeof(REBTYP), "datatype");
	printf("%d %s\n", sizeof(REBFRM), "frame");
	printf("%d %s\n", sizeof(REBWRS), "wordspec");
	printf("%d %s\n", sizeof(REBTYS), "typeset");
	printf("%d %s\n", sizeof(REBSYM), "symbol");
	printf("%d %s\n", sizeof(REBTIM), "time");
	printf("%d %s\n", sizeof(REBTUP), "tuple");
	printf("%d %s\n", sizeof(REBFCN), "func");
	printf("%d %s\n", sizeof(REBOBJ), "object");
	printf("%d %s\n", sizeof(REBXYF), "pair");
	printf("%d %s\n", sizeof(REBEVT), "event");
	printf("%d %s\n", sizeof(REBLIB), "library");
	printf("%d %s\n", sizeof(REBROT), "routine");
	printf("%d %s\n", sizeof(REBSTU), "structure");
	printf("%d %s\n", sizeof(REBGBO), "gob");
	printf("%d %s\n", sizeof(REBUDT), "utype");
	printf("%d %s\n", sizeof(REBDCI), "deci");
	printf("%d %s\n", sizeof(REBHAN), "handle");
	printf("%d %s\n", sizeof(REBALL), "all");
#endif

	if (cast(REBCNT, VAL_TYPE(&val)) != 123) Panic(RP_REBVAL_ALIGNMENT);
	if (sizeof(void *) == 8) {
		if (sizeof(REBVAL) != 32) Panic(RP_REBVAL_ALIGNMENT);
		if (sizeof(REBGOB) != 84) Panic(RP_BAD_SIZE);
	} else {
		if (sizeof(REBVAL) != 16) Panic(RP_REBVAL_ALIGNMENT);
		if (sizeof(REBGOB) != 64) Panic(RP_BAD_SIZE);
	}
	if (sizeof(REBDAT) != 4) Panic(RP_BAD_SIZE);
}


/***********************************************************************
**
*/	static void Print_Banner(REBARGS *rargs)
/*
***********************************************************************/
{
	if (rargs->options & RO_VERS) {
		Debug_Fmt(Str_Banner, REBOL_VER, REBOL_REV, REBOL_UPD, REBOL_SYS, REBOL_VAR);
		OS_EXIT(0);
	}
}


/***********************************************************************
**
*/	static void Do_Global_Block(REBSER *block, REBINT rebind)
/*
**		Bind and evaluate a global block.
**		Rebind:
**			0: bind set into sys or lib
**		   -1: bind shallow into sys (for NATIVE and ACTION)
**			1: add new words to LIB, bind/deep to LIB
**			2: add new words to SYS, bind/deep to LIB
**		A single result is left on top of data stack (may be an error).
**
***********************************************************************/
{
	Bind_Block(rebind > 1 ? Sys_Context : Lib_Context, BLK_HEAD(block), BIND_SET);
	if (rebind < 0) Bind_Block(Sys_Context, BLK_HEAD(block), 0);
	if (rebind > 0) Bind_Block(Lib_Context, BLK_HEAD(block), BIND_DEEP);
	if (rebind > 1) Bind_Block(Sys_Context, BLK_HEAD(block), BIND_DEEP);
	Do_Blk(block, 0);
}


/***********************************************************************
**
*/	static void Load_Boot(void)
/*
**		Decompress and scan in the boot block structure.  Can
**		only be called at the correct point because it will
**		create new symbols.
**
***********************************************************************/
{
	REBSER *boot;
	REBSER *text;

	// Decompress binary data in Native_Specs to get the textual source
	// of the function specs for the native routines into `boot` series.
	//
	// (Native_Specs array is in b-boot.c, auto-generated by make-boot.r)

	text = Decompress(
		Native_Specs, NAT_COMPRESSED_SIZE, NAT_UNCOMPRESSED_SIZE, 0
	);

	if (!text || (STR_LEN(text) != NAT_UNCOMPRESSED_SIZE))
		Panic(RP_BOOT_DATA);

	boot = Scan_Source(STR_HEAD(text), NAT_UNCOMPRESSED_SIZE);
	Free_Series(text);

	Set_Root_Series(ROOT_BOOT, boot, "boot block");	// Do not let it get GC'd

	Boot_Block = cast(BOOT_BLK *, VAL_BLK(BLK_HEAD(boot)));

	if (VAL_TAIL(&Boot_Block->types) != REB_MAX)
		Panic(RP_BAD_BOOT_TYPE_BLOCK);
	if (VAL_WORD_SYM(VAL_BLK(&Boot_Block->types)) != SYM_END_TYPE)
		Panic(RP_BAD_END_TYPE_WORD);

	// Create low-level string pointers (used by RS_ constants):
	{
		REBYTE *cp;
		REBINT i;

		PG_Boot_Strs = ALLOC_ARRAY(REBYTE *, RS_MAX);
		*ROOT_STRINGS = Boot_Block->strings;
		cp = VAL_BIN(ROOT_STRINGS);
		for (i = 0; i < RS_MAX; i++) {
			PG_Boot_Strs[i] = cp;
			while (*cp++);
		}
	}

	if (COMPARE_BYTES(cb_cast("end!"), Get_Sym_Name(SYM_END_TYPE)) != 0)
		Panic(RP_BAD_END_CANON_WORD);
	if (COMPARE_BYTES(cb_cast("true"), Get_Sym_Name(SYM_TRUE)) != 0)
		Panic(RP_BAD_TRUE_CANON_WORD);
	if (COMPARE_BYTES(cb_cast("line"), BOOT_STR(RS_SCAN, 1)) != 0)
		Panic(RP_BAD_BOOT_STRING);
}


/***********************************************************************
**
*/	static void Init_Datatypes(void)
/*
**		Create the datatypes.
**
***********************************************************************/
{
	REBVAL *word = VAL_BLK(&Boot_Block->types);
	REBSER *specs = VAL_SERIES(&Boot_Block->typespecs);
	REBVAL *value;
	REBINT n;

	for (n = 0; NOT_END(word); word++, n++) {
		value = Append_Frame(Lib_Context, word, 0);
		VAL_SET(value, REB_DATATYPE);
		VAL_DATATYPE(value) = n;
		VAL_TYPE_SPEC(value) = VAL_SERIES(BLK_SKIP(specs, n));
	}
}


/***********************************************************************
**
*/	static void Init_Datatype_Checks(void)
/*
**		Create datatype test functions (e.g. integer?, time?, etc)
**		Must be done after typesets are initialized, so this cannot
**		be merged with the above.
**
***********************************************************************/
{
	REBVAL *word = VAL_BLK(&Boot_Block->types);
	REBVAL *value;
	REBSER *spec;
	REBCNT sym;
	REBINT n = 1;
	REBYTE str[32];

	spec = VAL_SERIES(VAL_BLK(&Boot_Block->booters));

	for (word++; NOT_END(word); word++, n++) {
		COPY_BYTES(str, Get_Word_Name(word), 32);
		str[31] = '\0';
		str[LEN_BYTES(str)-1] = '?';
		sym = Make_Word(str, 0);
		//Print("sym: %s", Get_Sym_Name(sym));
		value = Append_Frame(Lib_Context, 0, sym);
		VAL_INT64(BLK_LAST(spec)) = n;  // special datatype id location
		Make_Native(value, Copy_Block(spec, 0), (REBFUN)A_TYPE, REB_ACTION);
	}

	value = Append_Frame(Lib_Context, 0, SYM_DATATYPES);
	*value = Boot_Block->types;
}


/***********************************************************************
**
*/	static void Init_Constants(void)
/*
**		Init constant words.
**
**		WARNING: Do not create direct pointers into the Lib_Context
**		because it may get expanded and the pointers will be invalid.
**
***********************************************************************/
{
	REBVAL *value;
	extern const double pi1;

	value = Append_Frame(Lib_Context, 0, SYM_NONE);
	SET_NONE(value);

	value = Append_Frame(Lib_Context, 0, SYM_TRUE);
	SET_LOGIC(value, TRUE);

	value = Append_Frame(Lib_Context, 0, SYM_FALSE);
	SET_LOGIC(value, FALSE);

	value = Append_Frame(Lib_Context, 0, SYM_PI);
	SET_DECIMAL(value, pi1);
}


/***********************************************************************
**
*/	void Use_Natives(const REBFUN *funcs, REBCNT limit)
/*
**		Setup to use NATIVE function. If limit == 0, then the
**		native function table will be zero terminated (N_native).
**
***********************************************************************/
{
	Native_Count = 0;
	Native_Limit = limit;
	Native_Functions = funcs;
}


/***********************************************************************
**
*/	REBNATIVE(native)
/*
***********************************************************************/
{
	if ((Native_Limit == 0 && *Native_Functions) || (Native_Count < Native_Limit))
		Make_Native(ds, VAL_SERIES(D_ARG(1)), *Native_Functions++, REB_NATIVE);
	else Trap(RE_MAX_NATIVES);
	Native_Count++;
	return R_RET;
}


/***********************************************************************
**
*/	REBNATIVE(action)
/*
***********************************************************************/
{
	Action_Count++;
	if (Action_Count >= A_MAX_ACTION) Panic(RP_ACTION_OVERFLOW);
	Make_Native(ds, VAL_SERIES(D_ARG(1)), (REBFUN)(REBUPT)Action_Count, REB_ACTION);
	return R_RET;
}


/***********************************************************************
**
*/	REBNATIVE(context)
/*
**		The spec block has already been bound to Lib_Context, to
**		allow any embedded values and functions to evaluate.
**
***********************************************************************/
{
	REBVAL *spec = D_ARG(1);

	SET_OBJECT(ds, Make_Object(0, VAL_BLK(spec)));
	Bind_Block(VAL_OBJ_FRAME(ds), VAL_BLK(spec), BIND_ONLY); // not deep
	Do_Blk(VAL_SERIES(spec), 0); // result ignored
	return R_RET;
}


/***********************************************************************
**
*/	static void Init_Ops(void)
/*
***********************************************************************/
{
	REBVAL *word;
	REBVAL *func;
	REBVAL *val;

	for (word = VAL_BLK(&Boot_Block->ops); NOT_END(word); word+=2) {
		// Append the operator name to the lib frame:
		val = Append_Frame(Lib_Context, word, 0);
		// Find the related function:
		func = Find_Word_Value(Lib_Context, VAL_WORD_SYM(word+1));
		if (!func) Panic(RP_MISC);
		*val = *func;
		VAL_SET(val, REB_OP);
		VAL_SET_EXT(val, VAL_TYPE(func));
	}
}


/***********************************************************************
**
*/	static void Init_Natives(void)
/*
**		Create native functions.
**
***********************************************************************/
{
	REBVAL *word;
	REBVAL *val;

	Action_Count = 0;
	Use_Natives(Native_Funcs, MAX_NATS);

	// Construct the first native, which is the NATIVE function creator itself:
	// native: native [spec [block!]]
	word = VAL_BLK_SKIP(&Boot_Block->booters, 1);
	if (!IS_SET_WORD(word) || VAL_WORD_SYM(word) != SYM_NATIVE)
		Panic(RE_NATIVE_BOOT);
	//val = BLK_SKIP(Sys_Context, SYS_CTX_NATIVE);
	val = Append_Frame(Lib_Context, word, 0);
	Make_Native(val, VAL_SERIES(word+2), Native_Functions[0], REB_NATIVE);

	word += 3; // action: native []
	//val = BLK_SKIP(Sys_Context, SYS_CTX_ACTION);
	val = Append_Frame(Lib_Context, word, 0);
	Make_Native(val, VAL_SERIES(word+2), Native_Functions[1], REB_NATIVE);
	Native_Count = 2;
	Native_Functions += 2;

	Action_Marker = SERIES_TAIL(Lib_Context)-1; // Save index for action words.
	Do_Global_Block(VAL_SERIES(&Boot_Block->actions), -1);
	Do_Global_Block(VAL_SERIES(&Boot_Block->natives), -1);
}


/***********************************************************************
**
*/	REBVAL *Get_Action_Word(REBCNT action)
/*
**		Return the word symbol for a given Action number.
**
***********************************************************************/
{
	return FRM_WORD(Lib_Context, Action_Marker+action);
}


/***********************************************************************
**
*/	REBVAL *Get_Action_Value(REBCNT action)
/*
**		Return the value (function) for a given Action number.
**
***********************************************************************/
{
	return FRM_VALUE(Lib_Context, Action_Marker+action);
}


/***********************************************************************
**
*/	void Init_UType_Proto(void)
/*
**		Create prototype func object for UTypes.
**
***********************************************************************/
{
	REBSER *frm = Make_Frame(A_MAX_ACTION-1);
	REBVAL *obj;
	REBINT n;

	Insert_Series(FRM_WORD_SERIES(frm), 1, (REBYTE*)FRM_WORD(Lib_Context, Action_Marker+1), A_MAX_ACTION);

	SERIES_TAIL(frm) = A_MAX_ACTION;
	for (n = 1; n < A_MAX_ACTION; n++)
		SET_NONE(BLK_SKIP(frm, n));
	BLK_TERM(frm);

	obj = Get_System(SYS_STANDARD, STD_UTYPE);
	SET_OBJECT(obj, frm);
}


/***********************************************************************
**
*/	static void Init_Data_Stack(REBCNT size)
/*
***********************************************************************/
{
	DS_Series = Make_Block(size);
	Set_Root_Series(TASK_STACK, DS_Series, "data stack"); // uses special GC
	DS_Base = BLK_HEAD(DS_Series);
	DSP = DSF = 0;
	SET_NONE(DS_TOP); // avoids it being set to END (GC problem)
}


/***********************************************************************
**
*/	static void Init_Root_Context(void)
/*
**		Hand-build the root context where special REBOL values are
**		stored. Called early, so it cannot depend on any other
**		system structures or values.
**
**		Note that the Root_Context's word table is unset!
**		None of its values are exported.
**
***********************************************************************/
{
	REBVAL *value;
	REBINT n;
	REBSER *frame;

	frame = Make_Block(ROOT_MAX);  // Only half the context! (No words)
	KEEP_SERIES(frame, "root context");
	LOCK_SERIES(frame);
	Root_Context = (ROOT_CTX*)(frame->data);

	// Get first value (the SELF for the context):
	value = ROOT_SELF;
	SET_FRAME(value, 0, 0); // No words or spec (at first)

	// Set all other values to NONE:
	for (n = 1; n < ROOT_MAX; n++) SET_NONE(value+n);
	SET_END(value+ROOT_MAX);
	SERIES_TAIL(frame) = ROOT_MAX;

	// Initialize a few fields:
	Set_Block(ROOT_ROOT, frame);
	Init_Word(ROOT_NONAME, SYM__UNNAMED_);
}


/***********************************************************************
**
*/	void Set_Root_Series(REBVAL *value, REBSER *ser, const char *label)
/*
**		Used to set block and string values in the ROOT context.
**
***********************************************************************/
{
	LABEL_SERIES(ser, label);

	if (SERIES_WIDE(ser) == sizeof(REBVAL))
		Set_Block(value, ser); // VAL_SET(value, REB_BLOCK);
	else
		Set_String(value, ser);	//VAL_SET(value, REB_STRING);
}


/***********************************************************************
**
*/	static void Init_Task_Context(void)
/*
**		See above notes (same as root context, except for tasks)
**
***********************************************************************/
{
	REBVAL *value;
	REBINT n;
	REBSER *frame;

	//Print_Str("Task Context");

	Task_Series = frame = Make_Block(TASK_MAX);
	KEEP_SERIES(frame, "task context");
	LOCK_SERIES(frame);
	Task_Context = (TASK_CTX*)(frame->data);

	// Get first value (the SELF for the context):
	value = TASK_SELF;
	SET_FRAME(value, 0, 0); // No words or spec (at first)

	// Set all other values to NONE:
	for (n = 1; n < TASK_MAX; n++) SET_NONE(value+n);
	SET_END(value+TASK_MAX);
	SERIES_TAIL(frame) = TASK_MAX;

	// Initialize a few fields:
	SET_INTEGER(TASK_BALLAST, MEM_BALLAST);
	SET_INTEGER(TASK_MAX_BALLAST, MEM_BALLAST);
}


/***********************************************************************
**
*/	static void Init_System_Object(void)
/*
**		The system object is defined in boot.r.
**
***********************************************************************/
{
	REBSER *frame;
	REBVAL *value;
	REBCNT n;

	// Evaluate the system object and create the global SYSTEM word.
	// We do not BIND_ALL here to keep the internal system words out
	// of the global context. See also N_context() which creates the
	// subobjects of the system object.

	// Create the system object from the sysobj block:
	value = VAL_BLK(&Boot_Block->sysobj);
	frame = Make_Object(0, value);

	// Bind it so CONTEXT native will work and bind its fields:
	Bind_Block(Lib_Context, value, BIND_DEEP);
	Bind_Block(frame, value, BIND_ONLY);  // No need to go deeper

	// Evaluate the block (will eval FRAMEs within):
	Do_Blk(VAL_SERIES(&Boot_Block->sysobj), 0);

	// Create a global value for it:
	value = Append_Frame(Lib_Context, 0, SYM_SYSTEM);
	SET_OBJECT(value, frame);
	SET_OBJECT(ROOT_SYSTEM, frame);

	// Create system/datatypes block:
//	value = Get_System(SYS_DATATYPES, 0);
	value = Get_System(SYS_CATALOG, CAT_DATATYPES);
	frame = VAL_SERIES(value);
	Extend_Series(frame, REB_MAX-1);
	for (n = 1; n <= REB_MAX; n++) {
		Append_Val(frame, FRM_VALUES(Lib_Context) + n);
	}

	// Create system/catalog/datatypes block:
//	value = Get_System(SYS_CATALOG, CAT_DATATYPES);
//	Set_Block(value, Copy_Blk(VAL_SERIES(&Boot_Block->types)));

	// Create system/catalog/actions block:
	value = Get_System(SYS_CATALOG, CAT_ACTIONS);
	Set_Block(value, Collect_Set_Words(VAL_BLK(&Boot_Block->actions)));

	// Create system/catalog/actions block:
	value = Get_System(SYS_CATALOG, CAT_NATIVES);
	Set_Block(value, Collect_Set_Words(VAL_BLK(&Boot_Block->natives)));

	// Create system/codecs object:
	value = Get_System(SYS_CODECS, 0);
	frame = Make_Frame(10);
	SET_OBJECT(value, frame);

	// Set system/words to be the main context:
//	value = Get_System(SYS_WORDS, 0);
//	SET_OBJECT(value, Lib_Context);

	Init_UType_Proto();
}


/***********************************************************************
**
*/	static void Init_Contexts_Object(void)
/*
***********************************************************************/
{
	REBVAL *value;
//	REBSER *frame;

	value = Get_System(SYS_CONTEXTS, CTX_SYS);
	SET_OBJECT(value, Sys_Context);

	value = Get_System(SYS_CONTEXTS, CTX_LIB);
	SET_OBJECT(value, Lib_Context);

	value = Get_System(SYS_CONTEXTS, CTX_USER);  // default for new code evaluation
	SET_OBJECT(value, Lib_Context);

	// Make the boot context - used to store values created
	// during boot, but processed in REBOL code (e.g. codecs)
//	value = Get_System(SYS_CONTEXTS, CTX_BOOT);
//	frame = Make_Frame(4);
//	SET_OBJECT(value, frame);
}

/***********************************************************************
**
*/	REBINT Codec_Text(REBCDI *codi)
/*
***********************************************************************/
{
	codi->error = 0;

	if (codi->action == CODI_ACT_IDENTIFY) {
		return CODI_CHECK; // error code is inverted result
	}

	if (codi->action == CODI_ACT_DECODE) {
		return CODI_TEXT;
	}

	if (codi->action == CODI_ACT_ENCODE) {
		return CODI_BINARY;
	}

	codi->error = CODI_ERR_NA;
	return CODI_ERROR;
}

/***********************************************************************
**
*/	REBINT Codec_UTF16(REBCDI *codi, int le)
/*
 * le: little endian
***********************************************************************/
{
	codi->error = 0;

	if (codi->action == CODI_ACT_IDENTIFY) {
		return CODI_CHECK; // error code is inverted result
	}

	if (codi->action == CODI_ACT_DECODE) {
		REBSER *ser = Make_Unicode(codi->len);
		REBINT size = Decode_UTF16(UNI_HEAD(ser), codi->data, codi->len, le, FALSE);
		SERIES_TAIL(ser) = size;
		if (size < 0) { //ASCII
			REBSER *dst = Make_Binary((size = -size));
			Append_Uni_Bytes(dst, UNI_HEAD(ser), size);
			ser = dst;
		}
		codi->data = SERIES_DATA(ser);
		codi->len = SERIES_TAIL(ser);
		codi->w = SERIES_WIDE(ser);
		return CODI_TEXT;
	}

	if (codi->action == CODI_ACT_ENCODE) {
		u16 * data = ALLOC_ARRAY(u16, codi->len);
		if (codi->w == 1) {
			/* in ASCII */
			REBCNT i = 0;
			for (i = 0; i < codi->len; i ++) {
#ifdef ENDIAN_LITTLE
				if (le) {
					data[i] = cast(char*, codi->extra.other)[i];
				} else {
					data[i] = cast(char*, codi->extra.other)[i] << 8;
				}
#elif defined (ENDIAN_BIG)
				if (le) {
					data[i] = cast(char*, codi->extra.other)[i] << 8;
				} else {
					data[i] = cast(char*, codi->extra.other)[i];
				}
#else
#error "Unsupported CPU endian"
#endif
			}
		} else if (codi->w == 2) {
			/* already in UTF16 */
#ifdef ENDIAN_LITTLE
			if (le) {
				memcpy(data, codi->extra.other, codi->len * sizeof(u16));
			} else {
				REBCNT i = 0;
				for (i = 0; i < codi->len; i ++) {
					REBUNI uni = cast(REBUNI*, codi->extra.other)[i];
					data[i] = ((uni & 0xff) << 8) | ((uni & 0xff00) >> 8);
				}
			}
#elif defined (ENDIAN_BIG)
			if (le) {
				REBCNT i = 0;
				for (i = 0; i < codi->len; i ++) {
					REBUNI uni = ((REBUNI*)(codi->other))[i];
					data[i] = ((uni & 0xff) << 8) | ((uni & 0xff00) >> 8);
				}
			} else {
				memcpy(data, codi->other, codi->len * sizeof(u16));
			}
#else
#error "Unsupported CPU endian"
#endif
		} else {
			/* RESERVED for future unicode expansion */
			codi->error = CODI_ERR_NA;
			return CODI_ERROR;
		}

		codi->len *= sizeof(u16);

		return CODI_BINARY;
	}

	codi->error = CODI_ERR_NA;
	return CODI_ERROR;
}

/***********************************************************************
**
*/	REBINT Codec_UTF16LE(REBCDI *codi)
/*
***********************************************************************/
{
	return Codec_UTF16(codi, TRUE);
}

/***********************************************************************
**
*/	REBINT Codec_UTF16BE(REBCDI *codi)
/*
***********************************************************************/
{
	return Codec_UTF16(codi, FALSE);
}

/***********************************************************************
**
*/	REBINT Codec_Markup(REBCDI *codi)
/*
***********************************************************************/
{
	codi->error = 0;

	if (codi->action == CODI_ACT_IDENTIFY) {
		return CODI_CHECK; // error code is inverted result
	}

	if (codi->action == CODI_ACT_DECODE) {
		codi->extra.other = Load_Markup(codi->data, codi->len);
		return CODI_BLOCK;
	}

	codi->error = CODI_ERR_NA;
	return CODI_ERROR;
}


/***********************************************************************
**
*/	void Register_Codec(const REBYTE *name, codo dispatcher)
/*
**		Internal function for adding a codec.
**
***********************************************************************/
{
	REBVAL *value = Get_System(SYS_CODECS, 0);
	REBCNT sym = Make_Word(name, 0);

	value = Append_Frame(VAL_OBJ_FRAME(value), 0, sym);
	SET_HANDLE_CODE(value, cast(CFUNC*, dispatcher));
}


/***********************************************************************
**
*/	static void Init_Codecs(void)
/*
***********************************************************************/
{
	Register_Codec(cb_cast("text"), Codec_Text);
	Register_Codec(cb_cast("utf-16le"), Codec_UTF16LE);
	Register_Codec(cb_cast("utf-16be"), Codec_UTF16BE);
	Register_Codec(cb_cast("markup"), Codec_Markup);
	Init_BMP_Codec();
	Init_GIF_Codec();
	Init_PNG_Codec();
	Init_JPEG_Codec();
}


static void Set_Option_String(REBCHR *str, REBCNT field)
{
	REBVAL *val;
	if (str) {
		val = Get_System(SYS_OPTIONS, field);
		Set_String(val, Copy_OS_Str(str, OS_STRLEN(str)));
	}
}

static REBCNT Set_Option_Word(REBCHR *str, REBCNT field)
{
	REBVAL *val;
	REBYTE *bp;
	REBYTE buf[40]; // option words always short ASCII strings
	REBCNT n = 0;

	if (str) {
		n = OS_STRLEN(str); // WC correct
		if (n > 38) return 0;
		bp = &buf[0];
		while ((*bp++ = cast(REBYTE, OS_CH_VALUE(*(str++))))); // clips unicode
		n = Make_Word(buf, n);
		val = Get_System(SYS_OPTIONS, field);
		Init_Word(val, n);
	}
	return n;
}

/***********************************************************************
**
*/	static void Init_Main_Args(REBARGS *rargs)
/*
**		The system object is defined in boot.r.
**
***********************************************************************/
{
	REBVAL *val;
	REBSER *ser;
	REBCHR *data;
	REBCNT n;


	ser = Make_Block(3);
	n = 2; // skip first flag (ROF_EXT)
	val = Get_System(SYS_CATALOG, CAT_BOOT_FLAGS);
	for (val = VAL_BLK(val); NOT_END(val); val++) {
		VAL_CLR_LINE(val);
		if (rargs->options & n) Append_Val(ser, val);
		n <<= 1;
	}
	val = Append_Value(ser);
	SET_TRUE(val);
	val = Get_System(SYS_OPTIONS, OPTIONS_FLAGS);
	Set_Block(val, ser);

	// For compatibility:
	if (rargs->options & RO_QUIET) {
		val = Get_System(SYS_OPTIONS, OPTIONS_QUIET);
		SET_TRUE(val);
	}

	// Print("script: %s", rargs->script);
	if (rargs->script) {
		ser = To_REBOL_Path(rargs->script, 0, OS_WIDE, 0);
		val = Get_System(SYS_OPTIONS, OPTIONS_SCRIPT);
		Set_Series(REB_FILE, val, ser);
	}

	if (rargs->exe_path) {
		ser = To_REBOL_Path(rargs->exe_path, 0, OS_WIDE, 0);
		val = Get_System(SYS_OPTIONS, OPTIONS_BOOT);
		Set_Series(REB_FILE, val, ser);
	}

	// Print("home: %s", rargs->home_dir);
	if (rargs->home_dir) {
		ser = To_REBOL_Path(rargs->home_dir, 0, OS_WIDE, TRUE);
		val = Get_System(SYS_OPTIONS, OPTIONS_HOME);
		Set_Series(REB_FILE, val, ser);
	}

	n = Set_Option_Word(rargs->boot, OPTIONS_BOOT_LEVEL);
	if (n >= SYM_BASE && n <= SYM_MODS)
		PG_Boot_Level = n - SYM_BASE; // 0 - 3

	Set_Option_String(rargs->args, OPTIONS_ARGS);
	Set_Option_String(rargs->do_arg, OPTIONS_DO_ARG);
	Set_Option_String(rargs->debug, OPTIONS_DEBUG);
	Set_Option_String(rargs->version, OPTIONS_VERSION);
	Set_Option_String(rargs->import, OPTIONS_IMPORT);

	Set_Option_Word(rargs->secure, OPTIONS_SECURE);

	if ((data = OS_GET_LOCALE(0))) {
		val = Get_System(SYS_LOCALE, LOCALE_LANGUAGE);
		Set_String(val, Copy_OS_Str(data, OS_STRLEN(data)));
		OS_FREE(data);
	}

	if ((data = OS_GET_LOCALE(1))) {
		val = Get_System(SYS_LOCALE, LOCALE_LANGUAGE_P);
		Set_String(val, Copy_OS_Str(data, OS_STRLEN(data)));
		OS_FREE(data);
	}

	if ((data = OS_GET_LOCALE(2))) {
		val = Get_System(SYS_LOCALE, LOCALE_LOCALE);
		Set_String(val, Copy_OS_Str(data, OS_STRLEN(data)));
		OS_FREE(data);
	}

	if ((data = OS_GET_LOCALE(3))) {
		val = Get_System(SYS_LOCALE, LOCALE_LOCALE_P);
		Set_String(val, Copy_OS_Str(data, OS_STRLEN(data)));
		OS_FREE(data);
	}
}


/***********************************************************************
**
*/	void Init_Task(void)
/*
***********************************************************************/
{
	// Thread locals:
	Trace_Level = 0;
	Saved_State = 0;

	Eval_Cycles = 0;
	Eval_Dose = EVAL_DOSE;
	Eval_Signals = 0;
	Eval_Sigmask = ALL_BITS;

	// errors? problem with PG_Boot_Phase shared?

	Init_Memory(-4);
	Init_Task_Context();	// Special REBOL values per task

	Init_Raw_Print();
	Init_Words(TRUE);
	Init_Data_Stack(STACK_MIN/4);
	Init_Scanner();
	Init_Mold(MIN_COMMON/4);
	Init_Frame();
	//Inspect_Series(0);
}


/***********************************************************************
**
*/	void Init_Year(void)
/*
***********************************************************************/
{
	REBOL_DAT dat;

	OS_GET_TIME(&dat);
	Current_Year = dat.year;
}


/***********************************************************************
**
*/	void Init_Core(REBARGS *rargs)
/*
**		GC is disabled during all init code, so these functions
**		need not protect themselves.
**
***********************************************************************/
{
	REBSER *ser;
	DOUT("Main init");

	// Globals
	PG_Boot_Phase = BOOT_START;
	PG_Boot_Level = BOOT_LEVEL_FULL;
	PG_Mem_Usage = 0;
	PG_Mem_Limit = 0;
<<<<<<< HEAD
	PG_Reb_Stats = ALLOC(REB_STATS);
	Reb_Opts = ALLOC(REB_OPTS);
=======
	PG_Reb_Stats = Make_Mem(sizeof(*PG_Reb_Stats));
	Halt_State = 0;
	Reb_Opts = Make_Mem(sizeof(*Reb_Opts));
>>>>>>> 982797c5

	// Thread locals:
	Trace_Level = 0;
	Saved_State = 0;
	Eval_Dose = EVAL_DOSE;
	Eval_Limit = 0;
	Eval_Signals = 0;
	Eval_Sigmask = ALL_BITS; /// dups Init_Task

	Init_StdIO();

	Assert_Basics();
	PG_Boot_Time = OS_DELTA_TIME(0, 0);

	DOUT("Level 0");
	Init_Memory(0);			// Memory allocator
	Init_Root_Context();	// Special REBOL values per program
	Init_Task_Context();	// Special REBOL values per task

	Init_Raw_Print();		// Low level output (Print)

	Print_Banner(rargs);

	DOUT("Level 1");
	Init_Char_Cases();
	Init_CRC();				// For word hashing
	Set_Random(0);
	Init_Words(FALSE);		// Symbol table
	Init_Data_Stack(STACK_MIN*4);
	Init_Scanner();
	Init_Mold(MIN_COMMON);	// Output buffer
	Init_Frame();			// Frames

	Lib_Context = Make_Frame(600);	// !! Have MAKE-BOOT compute # of words
	Sys_Context = Make_Frame(50);

	DOUT("Level 2");
	Load_Boot();			// Protected strings now available
	PG_Boot_Phase = BOOT_LOADED;
	//Debug_Str(BOOT_STR(RS_INFO,0)); // Booting...

	// Get the words of the ROOT context (to avoid it being an exception case):
	PG_Root_Words = Collect_Frame(BIND_ALL, 0, VAL_BLK(&Boot_Block->root));
	VAL_FRM_WORDS(ROOT_SELF) = PG_Root_Words;

	// Create main values:
	DOUT("Level 3");
	Init_Datatypes();		// Create REBOL datatypes
	Init_Typesets();		// Create standard typesets
	Init_Datatype_Checks();	// The TYPE? checks
	Init_Constants();		// Constant values

	// Run actual code:
	DOUT("Level 4");
	Init_Natives();			// Built-in native functions
	Init_Ops();				// Built-in operators
	Init_System_Object();
	Init_Contexts_Object();
	Init_Main_Args(rargs);
	Init_Ports();
	Init_Codecs();
	Init_Errors(&Boot_Block->errors); // Needs system/standard/error object
	PG_Boot_Phase = BOOT_ERRORS;

	Init_Year();

	// Special pre-made error:
	ser = Make_Error(RE_STACK_OVERFLOW, 0, 0, 0);
	SET_ERROR(TASK_STACK_ERROR, RE_STACK_OVERFLOW, ser);

	// Initialize mezzanine functions:
	DOUT("Level 5");
	if (PG_Boot_Level >= BOOT_LEVEL_SYS) {
		Do_Global_Block(VAL_SERIES(&Boot_Block->base), 1);
		Do_Global_Block(VAL_SERIES(&Boot_Block->sys), 2);
	}

	*FRM_VALUE(Sys_Context, SYS_CTX_BOOT_MEZZ) = Boot_Block->mezz;
	*FRM_VALUE(Sys_Context, SYS_CTX_BOOT_PROT) = Boot_Block->protocols;

	// No longer needs protecting:
	SET_NONE(ROOT_BOOT);
	Boot_Block = NULL;
	PG_Boot_Phase = BOOT_MEZZ;
	DS_RESET;

	DOUT("Boot done");
}<|MERGE_RESOLUTION|>--- conflicted
+++ resolved
@@ -1013,14 +1013,9 @@
 	PG_Boot_Level = BOOT_LEVEL_FULL;
 	PG_Mem_Usage = 0;
 	PG_Mem_Limit = 0;
-<<<<<<< HEAD
 	PG_Reb_Stats = ALLOC(REB_STATS);
 	Reb_Opts = ALLOC(REB_OPTS);
-=======
-	PG_Reb_Stats = Make_Mem(sizeof(*PG_Reb_Stats));
-	Halt_State = 0;
-	Reb_Opts = Make_Mem(sizeof(*Reb_Opts));
->>>>>>> 982797c5
+	Halt_State = NULL;
 
 	// Thread locals:
 	Trace_Level = 0;

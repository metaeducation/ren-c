--- conflicted
+++ resolved
@@ -113,11 +113,7 @@
     REBVAL *val;
 
     // Compute hash for value:
-<<<<<<< HEAD
-    len = SERIES_LEN(hashlist);
-=======
     len = SER_LEN(hashlist);
->>>>>>> 35aed011
     assert(len > 0);
     hash = Hash_Value(key);
 
@@ -193,11 +189,7 @@
         hash = zombie;
         n = hashes[hash];
         // new key overwrite zombie
-<<<<<<< HEAD
-        *ARRAY_AT(array, (n - 1) * wide) = *key;
-=======
         *ARR_AT(array, (n - 1) * wide) = *key;
->>>>>>> 35aed011
     }
     // Append new value the target series:
     if (mode > 1) {
@@ -224,19 +216,11 @@
 
     if (!hashlist) return;
 
-<<<<<<< HEAD
-    hashes = SERIES_HEAD(REBCNT, hashlist);
-    pairlist = MAP_PAIRLIST(map);
-
-    key = ARRAY_HEAD(pairlist);
-    for (n = 0; n < ARRAY_LEN(pairlist); n += 2, key += 2) {
-=======
     hashes = SER_HEAD(REBCNT, hashlist);
     pairlist = MAP_PAIRLIST(map);
 
     key = ARR_HEAD(pairlist);
     for (n = 0; n < ARR_LEN(pairlist); n += 2, key += 2) {
->>>>>>> 35aed011
         REBCNT hash;
         const REBOOL cased = TRUE; // cased=TRUE is always fine
 
@@ -244,15 +228,9 @@
             //
             // It's a "zombie", move last key to overwrite it
             //
-<<<<<<< HEAD
-            *key = *ARRAY_AT(pairlist, ARRAY_LEN(pairlist) - 2);
-            *(key + 1) = *ARRAY_AT(pairlist, ARRAY_LEN(pairlist) - 1);
-            SET_ARRAY_LEN(pairlist, ARRAY_LEN(pairlist) - 2);
-=======
             *key = *ARR_AT(pairlist, ARR_LEN(pairlist) - 2);
             *(key + 1) = *ARR_AT(pairlist, ARR_LEN(pairlist) - 1);
             SET_ARRAY_LEN(pairlist, ARR_LEN(pairlist) - 2);
->>>>>>> 35aed011
         }
 
         hash = Find_Key_Hashed(pairlist, hashlist, key, 2, cased, 0);
@@ -260,13 +238,8 @@
 
         // discard zombies at end of pairlist
         //
-<<<<<<< HEAD
-        while (IS_UNSET(ARRAY_AT(pairlist, ARRAY_LEN(pairlist) - 1))) {
-            SET_ARRAY_LEN(pairlist, ARRAY_LEN(pairlist) - 2);
-=======
         while (IS_UNSET(ARR_AT(pairlist, ARR_LEN(pairlist) - 1))) {
             SET_ARRAY_LEN(pairlist, ARR_LEN(pairlist) - 2);
->>>>>>> 35aed011
         }
     }
 }
@@ -323,11 +296,7 @@
     Append_Value(pairlist, key);
     Append_Value(pairlist, val);  // does not copy value, e.g. if string
 
-<<<<<<< HEAD
-    return (hashes[hash] = (ARRAY_LEN(pairlist) / 2));
-=======
     return (hashes[hash] = (ARR_LEN(pairlist) / 2));
->>>>>>> 35aed011
 }
 
 
@@ -382,27 +351,6 @@
 //
 static void Append_Map(REBMAP *map, REBVAL *any_array, REBCNT len)
 {
-<<<<<<< HEAD
-    REBVAL *value = VAL_ARRAY_AT(any_array);
-    REBVAL *key, *val;
-    REBVAL bar;
-    VAL_INIT_WRITABLE_DEBUG(&bar);
-    SET_BAR(&bar);
-    REBCNT n = 0;
-
-    while (n < len && NOT_END(value)) {
-        if (IS_BAR(value)) {value++; n++; continue;}
-        key = IS_LIT_BAR(value) ? &bar : value;
-
-        if (IS_END(value + 1) || IS_BAR(value + 1)) val = NONE_VALUE;
-        else if (IS_LIT_BAR(value + 1)) val = &bar;
-        else val = value + 1;
-
-        Find_Map_Entry(map, key, val, TRUE);
-        if (IS_END(value + 1)) break;
-
-        value += 2;
-=======
     REBVAL *item = VAL_ARRAY_AT(any_array);
     REBCNT n = 0;
 
@@ -434,7 +382,6 @@
         Find_Map_Entry(map, item, item + 1, TRUE);
 
         item += 2;
->>>>>>> 35aed011
         n += 2;
     }
 }
@@ -675,11 +622,7 @@
         //
         CLEAR(
             MAP_HASHLIST(map)->content.dynamic.data,
-<<<<<<< HEAD
-            SERIES_SPACE(MAP_HASHLIST(map))
-=======
             SER_SPACE(MAP_HASHLIST(map))
->>>>>>> 35aed011
         );
         TERM_SERIES(MAP_HASHLIST(map));
 

--- conflicted
+++ resolved
@@ -199,11 +199,7 @@
 {
     REBVAL *arg = D_ARG(ARG_CHECKSUM_DATA);
     REBYTE *data = VAL_RAW_DATA_AT(arg);
-<<<<<<< HEAD
-    REBCNT wide = SERIES_WIDE(VAL_SERIES(arg));
-=======
     REBCNT wide = SER_WIDE(VAL_SERIES(arg));
->>>>>>> 35aed011
     REBCNT len = Partial1(arg, D_ARG(ARG_CHECKSUM_SIZE));
     REBSYM sym = SYM_SHA1;
 
